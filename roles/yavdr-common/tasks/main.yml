---

- name: apt | prevent automatic installation of recommended packages
  template:
    src: templates/90-norecommends.j2
    dest: /etc/apt/apt.conf.d/90norecommends
- name: use bash instead of dash
  shell: |
    echo "set dash/sh false" | debconf-communicate
    dpkg-reconfigure -f noninteractive dash
- name: create vdr group
  group:
    gid: '{{ vdr.gid }}'
    state: present
    name: '{{ vdr.group }}'

- name: create vdr user
  user:
    name: '{{ vdr.user }}'
    group: '{{ vdr.group }}'
    uid: '{{ vdr.uid }}'
    home: '{{ vdr.home }}'
    shell: '/bin/bash'
    state: present
    append: true
- name: disable release-upgrade notifications
  lineinfile:
    dest: /etc/update-manager/release-upgrades
    backrefs: yes
    state: present
    regexp: '^(Prompt=).*$'
    line: '\1never'
- name: add yaVDR PPAs
  apt_repository:
      repo: '{{ item }}'
      state: present
      update_cache: yes
  with_items: '{{ repositories }}'

- name: upgrade existing packages
  apt:
      upgrade: dist
      update_cache: yes
- name: apt | install basic packages
  apt:
    name: '{{ item }}'
    state: present
    install_recommends: no
  with_items:
    - anacron
    - at
    - bash-completion
    #- biosdevname  # caution: may change device names after a minimal installation!
    - debconf-utils
    - linux-firmware
    - psmisc
    - python-kmodpy
    - python-usb
    - python3-usb
    - software-properties-common
    - ssh
    - wget
    - wpasupplicant
    - usbutils
    - xfsprogs
- name: apt | install extra packages
  apt:
    name: '{{ item }}'
    state: present
    install_recommends: no
  with_items:
      '{{ extra_packages }}'
- name: get information about usb and pci hardware and loaded kernel modules
  hardware_facts:
    usb: True
    pci: True
    modules: True
    gpus: True
    
- debug:
    var: '{{ item }}'
    verbosity: 1
<<<<<<< HEAD
=======
  with_items:
    - usb
    - pci
    - gpus
    - modules

>>>>>>> c61c0379
- name: create media directories
  file:
    dest: '{{ item.value }}'
    owner: '{{ vdr.user }}'
    group: '{{ vdr.group }}'
    state: directory
    mode: '0777'
  with_dict: '{{ media_dirs }}'<|MERGE_RESOLUTION|>--- conflicted
+++ resolved
@@ -80,15 +80,12 @@
 - debug:
     var: '{{ item }}'
     verbosity: 1
-<<<<<<< HEAD
-=======
   with_items:
     - usb
     - pci
     - gpus
     - modules
 
->>>>>>> c61c0379
 - name: create media directories
   file:
     dest: '{{ item.value }}'
