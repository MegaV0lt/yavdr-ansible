---

- name: apt | prevent automatic installation of recommended packages
  template:
    src: templates/90-norecommends.j2
    dest: /etc/apt/apt.conf.d/90norecommends

- name: use bash instead of dash
  shell: |
    echo "set dash/sh false" | debconf-communicate
    dpkg-reconfigure -f noninteractive dash

- name: create vdr group
  group:
    gid: '{{ vdr.gid }}'
    state: present
    name: '{{ vdr.group }}'

- name: create vdr user
  user:
    name: '{{ vdr.user }}'
    group: '{{ vdr.group }}'
    uid: '{{ vdr.uid }}'
    home: '{{ vdr.home }}'
    shell: '/bin/bash'
    state: present
    append: true

- name: disable release-upgrade notifications
  lineinfile:
    dest: /etc/update-manager/release-upgrades
    backrefs: yes
    state: present
    regexp: '^(Prompt=).*$'
    line: '\1never'

- name: add yaVDR PPAs
  apt_repository:
      repo: '{{ item }}'
      state: present
      update_cache: yes
  with_items: '{{ repositories }}'

- name: upgrade existing packages
  apt:
      upgrade: dist
      update_cache: yes

- name: apt | install basic packages
  apt:
    name: '{{ item }}'
    state: present
    install_recommends: no
  with_items:
    - anacron
    - at
    - bash-completion
    #- biosdevname  # caution: may change device names after a minimal installation!
    - debconf-utils
    - linux-firmware
    - psmisc
    - python-kmodpy
    - python-usb
    - python3-usb
    - software-properties-common
    - ssh
    - wget
    - wpasupplicant
    - usbutils
    - xfsprogs

- name: apt | install extra packages
  apt:
    name: '{{ item }}'
    state: present
    install_recommends: no
  with_items:
      '{{ extra_packages }}'

- name: get information about usb and pci hardware and loaded kernel modules
  hardware_facts:
    usb: True
    pci: True
    modules: True
    gpus: True
    
- debug:
    var: '{{ item }}'
    verbosity: 1
<<<<<<< HEAD
  with_items:
    - usb
    - pci
    - gpus
    - modules
=======

>>>>>>> 0f9caa66
- name: create media directories
  file:
    dest: '{{ item.value }}'
    owner: '{{ vdr.user }}'
    group: '{{ vdr.group }}'
    state: directory
    mode: '0777'
  with_dict: '{{ media_dirs }}'<|MERGE_RESOLUTION|>--- conflicted
+++ resolved
@@ -87,15 +87,12 @@
 - debug:
     var: '{{ item }}'
     verbosity: 1
-<<<<<<< HEAD
   with_items:
     - usb
     - pci
     - gpus
     - modules
-=======
 
->>>>>>> 0f9caa66
 - name: create media directories
   file:
     dest: '{{ item.value }}'
